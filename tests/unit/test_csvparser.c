--- conflicted
+++ resolved
@@ -64,12 +64,8 @@
     "C30",
     NULL
   };
-<<<<<<< HEAD
-
-=======
   gboolean success;
-  
->>>>>>> 9c2c2be8
+
   if (max_columns != -1)
     {
       g_assert(max_columns < (sizeof(column_array) / sizeof(column_array[0])));
