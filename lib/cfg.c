/*
 * Copyright (c) 2002-2010 BalaBit IT Ltd, Budapest, Hungary
 * Copyright (c) 1998-2010 Balázs Scheidler
 *
 * This library is free software; you can redistribute it and/or
 * modify it under the terms of the GNU Lesser General Public
 * License as published by the Free Software Foundation; either
 * version 2.1 of the License, or (at your option) any later version.
 *
 * This library is distributed in the hope that it will be useful,
 * but WITHOUT ANY WARRANTY; without even the implied warranty of
 * MERCHANTABILITY or FITNESS FOR A PARTICULAR PURPOSE.  See the GNU
 * Lesser General Public License for more details.
 *
 * You should have received a copy of the GNU Lesser General Public
 * License along with this library; if not, write to the Free Software
 * Foundation, Inc., 51 Franklin St, Fifth Floor, Boston, MA  02110-1301  USA
 *
 * As an additional exemption you are allowed to compile & link against the
 * OpenSSL libraries as published by the OpenSSL project. See the file
 * COPYING for details.
 *
 */
  
#include "cfg.h"
#include "sgroup.h"
#include "dgroup.h"
#include "filter.h"
#include "center.h"
#include "messages.h"
#include "templates.h"
#include "misc.h"
#include "logmsg.h"
#include "dnscache.h"
#include "logparser.h"
#include "serialize.h"
#include "plugin.h"
#include "cfg-parser.h"

#include <sys/types.h>
#include <signal.h>
#include <stdio.h>
#include <string.h>
#include <stdlib.h>
#include <iv_work.h>

/* PersistentConfig */

#define CFG_CURRENT_VERSION 0x0303
#define CFG_CURRENT_VERSION_STRING "3.3"

struct _PersistConfig
{
  GHashTable *keys;
};

typedef struct _PersistConfigEntry
{
  gpointer value;
  GDestroyNotify destroy;
} PersistConfigEntry;

static void
persist_config_entry_free(PersistConfigEntry *self)
{
  if (self->destroy)
    {
      self->destroy(self->value);
    }
  g_free(self);
}

PersistConfig *
persist_config_new(void)
{
  PersistConfig *self = g_new0(PersistConfig, 1);

  self->keys = g_hash_table_new_full(g_str_hash, g_str_equal, (GDestroyNotify) g_free, (GDestroyNotify) persist_config_entry_free);
  return self;
}

void
persist_config_free(PersistConfig *self)
{
  g_hash_table_destroy(self->keys);
  g_free(self);
}

gint
cfg_ts_format_value(gchar *format)
{
  if (strcmp(format, "rfc3164") == 0 || strcmp(format, "bsd") == 0)
    return TS_FMT_BSD;
  else if (strcmp(format, "rfc3339") == 0 || strcmp(format, "iso") == 0)
    return TS_FMT_ISO;
  else if (strcmp(format, "full") == 0)
    return TS_FMT_FULL;
  else if (strcmp(format, "unix") == 0 || strcmp(format, "utc") == 0)
    return TS_FMT_UNIX;
  else
    {
      msg_error("Invalid ts_format() value",
                evt_tag_str("value", format),
                NULL);
      return TS_FMT_BSD;
    }
}

void
cfg_file_owner_set(GlobalConfig *self, gchar *owner)
{
  if (!resolve_user(owner, &self->file_uid))
    msg_error("Error resolving user",
               evt_tag_str("user", owner),
               NULL);
}

void
cfg_file_group_set(GlobalConfig *self, gchar *group)
{
  if (!resolve_group(group, &self->file_gid))
    msg_error("Error resolving group",
               evt_tag_str("group", group),
               NULL);
}

void
cfg_file_perm_set(GlobalConfig *self, gint perm)
{
  self->file_perm = perm;
}

void
cfg_dir_owner_set(GlobalConfig *self, gchar *owner)
{
  if (!resolve_user(owner, &self->dir_uid))
    msg_error("Error resolving user",
               evt_tag_str("user", owner),
               NULL);
}

void
cfg_dir_group_set(GlobalConfig *self, gchar *group)
{
  if (!resolve_group(group, &self->dir_gid))
    msg_error("Error resolving group",
               evt_tag_str("group", group),
               NULL);
}

void
cfg_dir_perm_set(GlobalConfig *self, gint perm)
{
  self->dir_perm = perm;
}

void
cfg_bad_hostname_set(GlobalConfig *self, gchar *bad_hostname_re)
{
  if (self->bad_hostname_re)
    g_free(self->bad_hostname_re);
  self->bad_hostname_re = g_strdup(bad_hostname_re);  
}

void
cfg_add_source(GlobalConfig *cfg, LogSourceGroup *group)
{
  g_hash_table_insert(cfg->sources, group->name, group);
}

void
cfg_add_dest(GlobalConfig *cfg, LogDestGroup *group)
{
  g_hash_table_insert(cfg->destinations, group->name, group);
}

void
cfg_add_filter(GlobalConfig *cfg, LogProcessRule *rule)
{
  g_hash_table_insert(cfg->filters, rule->name, rule);
}

void
cfg_add_parser(GlobalConfig *cfg, LogProcessRule *rule)
{
  g_hash_table_insert(cfg->parsers, rule->name, rule);
}

void
cfg_add_rewrite(GlobalConfig *cfg, LogProcessRule *rule)
{
  g_hash_table_insert(cfg->rewriters, rule->name, rule);
}

void
cfg_add_connection(GlobalConfig *cfg, LogConnection *conn)
{
  g_ptr_array_add(cfg->connections, conn);
}

void
cfg_add_template(GlobalConfig *cfg, LogTemplate *template)
{
  g_hash_table_insert(cfg->templates, template->name, template);
}

LogTemplate *
cfg_lookup_template(GlobalConfig *cfg, const gchar *name)
{
  if (name)
    return log_template_ref(g_hash_table_lookup(cfg->templates, name));
  return NULL;
}

gboolean
cfg_init(GlobalConfig *cfg)
{
  gint regerr;
  
  if (cfg->file_template_name && !(cfg->file_template = cfg_lookup_template(cfg, cfg->file_template_name)))
    msg_error("Error resolving file template",
               evt_tag_str("name", cfg->file_template_name),
               NULL);
  if (cfg->proto_template_name && !(cfg->proto_template = cfg_lookup_template(cfg, cfg->proto_template_name)))
    msg_error("Error resolving protocol template",
               evt_tag_str("name", cfg->proto_template_name),
               NULL);

  if (cfg->bad_hostname_re)
    {
      if ((regerr = regcomp(&cfg->bad_hostname, cfg->bad_hostname_re, REG_NOSUB | REG_EXTENDED)) != 0)
        {
          gchar buf[256];
          
          regerror(regerr, &cfg->bad_hostname, buf, sizeof(buf));
          msg_error("Error compiling bad_hostname regexp",
                    evt_tag_str("error", buf),
                    NULL);
        }
      else
        { 
          cfg->bad_hostname_compiled = TRUE;
        }
    }
  dns_cache_set_params(cfg->dns_cache_size, cfg->dns_cache_expire, cfg->dns_cache_expire_failed, cfg->dns_cache_hosts);
  return log_center_init(cfg->center, cfg);
}

gboolean
cfg_deinit(GlobalConfig *cfg)
{
  return log_center_deinit(cfg->center);
}

void
cfg_set_version(GlobalConfig *self, gint version)
{
  self->version = version;
  if (self->version < CFG_CURRENT_VERSION)
    {
      msg_warning("WARNING: Configuration file format is too old, please update it to use the " CFG_CURRENT_VERSION_STRING " format as some constructs might operate inefficiently",
                  NULL);
    }
  else if (self->version > CFG_CURRENT_VERSION)
    {
      msg_warning("WARNING: Configuration file format is newer than the current version, please specify the current version number (" CFG_CURRENT_VERSION_STRING ") in the @version directive",
                  NULL);
      self->version = CFG_CURRENT_VERSION;
    }

  if (self->version < 0x0300)
    {
      msg_warning("WARNING: global: the default value of chain_hostnames is changing to 'no' in version 3.0, please update your configuration accordingly",
                  NULL);
      self->chain_hostnames = TRUE;
    }

  if (self->version <= 0x0301 || atoi(cfg_args_get(self->lexer->globals, "autoload-compiled-modules")))
    {
      plugin_load_module("syslogformat", self, NULL);
      plugin_load_module("basicfuncs", self, NULL);
      /* auto load modules for old configurations */
      plugin_load_module("afsocket", self, NULL);
      plugin_load_module("affile", self, NULL);
      plugin_load_module("afprog", self, NULL);
      plugin_load_module("afuser", self, NULL);
      plugin_load_module("dbparser", self, NULL);
      plugin_load_module("csvparser", self, NULL);
#if ENABLE_SQL_MODULE
      plugin_load_module("afsql", self, NULL);
#endif
#if ENABLE_SUN_STREAMS_MODULE
      plugin_load_module("afstreams", self, NULL);
#endif
    }
}

struct _LogTemplate *
cfg_check_inline_template(GlobalConfig *cfg, const gchar *template_or_name)
{
  struct _LogTemplate *template = cfg_lookup_template(configuration, template_or_name);
  if (template == NULL)
    {
      template = log_template_new(cfg, NULL, template_or_name);
      template->def_inline = TRUE;
    }
  return template;
}

GlobalConfig *
cfg_new(gint version)
{
  GlobalConfig *self = g_new0(GlobalConfig, 1);

  self->version = version;
  self->sources = g_hash_table_new(g_str_hash, g_str_equal);
  self->destinations = g_hash_table_new(g_str_hash, g_str_equal);
  self->filters = g_hash_table_new(g_str_hash, g_str_equal);
  self->parsers = g_hash_table_new(g_str_hash, g_str_equal);
  self->rewriters = g_hash_table_new(g_str_hash, g_str_equal);
  self->templates = g_hash_table_new(g_str_hash, g_str_equal);
  self->connections = g_ptr_array_new();

  self->flush_lines = 0;
  self->flush_timeout = 10000;  /* 10 seconds */
  self->mark_freq = 1200;	/* 20 minutes */
  self->stats_freq = 600;
  self->chain_hostnames = 0;
  self->use_fqdn = 0;
  self->use_dns = 1;
  self->time_reopen = 60;
  self->time_reap = 60;

  self->log_fifo_size = 1000;
  self->log_msg_size = 8192;

  self->follow_freq = -1;
  self->file_uid = 0;
  self->file_gid = 0;
  self->file_perm = 0600;
  self->dir_uid = 0;
  self->dir_gid = 0;
  self->dir_perm = 0700;

  self->use_dns_cache = 1;
  self->dns_cache_size = 1007;
  self->dns_cache_expire = 3600;
  self->dns_cache_expire_failed = 60;
  self->threaded = FALSE;
  
  log_template_options_defaults(&self->template_options);
  self->template_options.ts_format = TS_FMT_BSD;
  self->template_options.frac_digits = 0;
  self->recv_time_zone = NULL;
  self->keep_timestamp = TRUE;
  return self;
}

gboolean
cfg_run_parser(GlobalConfig *self, CfgLexer *lexer, CfgParser *parser, gpointer *result)
{
  gboolean res;
  GlobalConfig *old_cfg;
  CfgLexer *old_lexer;

  old_cfg = configuration;
  configuration = self;
  old_lexer = self->lexer;
  self->lexer = lexer;
  cfg_args_set(self->lexer->globals, "syslog-ng-root", PATH_PREFIX);
  cfg_args_set(self->lexer->globals, "syslog-ng-data", PATH_DATADIR);
  cfg_args_set(self->lexer->globals, "module-path", module_path);
  cfg_args_set(self->lexer->globals, "include-path", PATH_SYSCONFDIR);
  cfg_args_set(self->lexer->globals, "autoload-compiled-modules", "1");

  res = cfg_parser_parse(parser, lexer, result);

  cfg_lexer_free(lexer);
  self->lexer = NULL;
  self->lexer = old_lexer;
  configuration = old_cfg;
  return res;
}

gboolean
cfg_read_config(GlobalConfig *self, gchar *fname, gboolean syntax_only, gchar *preprocess_into)
{
  FILE *cfg_file;
  gint res;

  self->filename = fname;

  if ((cfg_file = fopen(fname, "r")) != NULL)
    {
      CfgLexer *lexer;

      lexer = cfg_lexer_new(cfg_file, fname, preprocess_into);
      res = cfg_run_parser(self, lexer, &main_parser, (gpointer *) &self);
      fclose(cfg_file);
      if (res)
	{
	  /* successfully parsed */
	  self->center = log_center_new();
	  return TRUE;
	}
    }
  else
    {
      msg_error("Error opening configuration file",
                evt_tag_str(EVT_TAG_FILENAME, fname),
                evt_tag_errno(EVT_TAG_OSERROR, errno),
                NULL);
    }
  
  return FALSE;
}

static gboolean
cfg_remove_pipe(gpointer key, gpointer value, gpointer user_data)
{
  LogPipe *self = (LogPipe *) value;
  
  log_pipe_unref(self);
  return TRUE;
}

static gboolean
cfg_remove_process(gpointer key, gpointer value, gpointer user_data)
{
  LogProcessRule *s = (LogProcessRule *) value;
  
  log_process_rule_unref(s);
  return TRUE;
}

static gboolean
cfg_remove_template(gpointer key, gpointer value, gpointer user_data)
{
  log_template_unref(value);
  return TRUE;
}

void
cfg_free(GlobalConfig *self)
{
  int i;

  g_assert(self->persist == NULL);
  if (self->state)
    persist_state_free(self->state);

  g_free(self->file_template_name);
  g_free(self->proto_template_name);  
  log_template_unref(self->file_template);
  log_template_unref(self->proto_template);
  
  if (self->center)
    log_center_free(self->center);
  
  g_hash_table_foreach_remove(self->sources, cfg_remove_pipe, NULL);
  g_hash_table_foreach_remove(self->destinations, cfg_remove_pipe, NULL);
  g_hash_table_foreach_remove(self->filters, cfg_remove_process, NULL);
  g_hash_table_foreach_remove(self->parsers, cfg_remove_process, NULL);
  g_hash_table_foreach_remove(self->rewriters, cfg_remove_process, NULL);
  g_hash_table_foreach_remove(self->templates, cfg_remove_template, NULL);
  
  for (i = 0; i < self->connections->len; i++)
    {
      log_connection_free(g_ptr_array_index(self->connections, i));
    }
  g_hash_table_destroy(self->sources);
  g_hash_table_destroy(self->destinations);
  g_hash_table_destroy(self->filters);
  g_hash_table_destroy(self->parsers);
  g_hash_table_destroy(self->rewriters);
  g_hash_table_destroy(self->templates);
  g_ptr_array_free(self->connections, TRUE);
  if (self->bad_hostname_compiled)
    regfree(&self->bad_hostname);
  g_free(self->bad_hostname_re);
  g_free(self->dns_cache_hosts);
  g_list_free(self->plugins);
  g_free(self);
}

void
cfg_persist_config_move(GlobalConfig *src, GlobalConfig *dest)
{
  if (dest->persist != NULL)
    persist_config_free(dest->persist);
  dest->persist = src->persist;
  dest->state = src->state;
  src->persist = NULL;
  src->state = NULL;
}

<<<<<<< HEAD
=======
/* called when syslog-ng first starts up */
gboolean
cfg_initial_init(GlobalConfig *cfg, const gchar *persist_filename)
{
  gboolean success;

  cfg->state = persist_state_new(persist_filename);
  if (!persist_state_start(cfg->state))
    return FALSE;

  success = cfg_init(cfg);
  if (success)
    persist_state_commit(cfg->state);
  else
    persist_state_cancel(cfg->state);
  return success;
}

/* called to reload the configuration */
GlobalConfig *
cfg_reload_config(gchar *fname, GlobalConfig *cfg)
{
  GlobalConfig *new_cfg;

  new_cfg = cfg_new(0);
  if (!cfg_read_config(new_cfg, fname, FALSE, NULL))
    {
      cfg_free(new_cfg);
      msg_error("Error parsing configuration",
                evt_tag_str(EVT_TAG_FILENAME, fname),
                NULL);
      return NULL;
    }
  
  cfg->persist = persist_config_new();
  cfg_deinit(cfg);
  cfg_persist_config_move(cfg, new_cfg);

  if (cfg_init(new_cfg))
    {
      msg_verbose("New configuration initialized", NULL);
      persist_config_free(new_cfg->persist);
      new_cfg->persist = NULL;
      cfg_free(cfg);
      return new_cfg;
    }
  else
    {
      msg_error("Error initializing new configuration, reverting to old config", NULL);
      cfg_persist_config_move(new_cfg, cfg);
      if (!cfg_init(cfg))
        {
          /* hmm. hmmm, error reinitializing old configuration, we're hosed.
           * Best is to kill ourselves in the hope that the supervisor
           * restarts us.
           */
          kill(getpid(), SIGQUIT);
          g_assert_not_reached();
        }
      persist_config_free(cfg->persist);
      cfg->persist = NULL;
      cfg_free(new_cfg);
      return cfg;
    }
}

>>>>>>> 141aca61
static PersistConfigEntry *
cfg_persist_config_add_entry(GlobalConfig *cfg, gchar *name, gpointer value, GDestroyNotify destroy, gboolean force)
{ 
  PersistConfigEntry *p;
  
  if (cfg->persist && value)
    {
      if (g_hash_table_lookup(cfg->persist->keys, name))
        {
          if (!force)
            {
              msg_error("Internal error, duplicate configuration elements refer to the same persistent config", 
                        evt_tag_str("name", name),
                        NULL);
              destroy(value);
              return NULL;
            }
        }
  
      p = g_new0(PersistConfigEntry, 1);
  
      p->value = value;
      p->destroy = destroy;
      g_hash_table_insert(cfg->persist->keys, g_strdup(name), p);
      return p;
    }
  return NULL;
}

void
cfg_persist_config_add(GlobalConfig *cfg, gchar *name, gpointer value,  GDestroyNotify destroy, gboolean force)
{ 
  cfg_persist_config_add_entry(cfg, name, value, destroy, force);
}

gpointer
cfg_persist_config_fetch(GlobalConfig *cfg, gchar *name)
{
  gpointer res = NULL;
  gchar *orig_key;
  PersistConfigEntry *p;
  gpointer tmp1, tmp2;

  if (cfg->persist && g_hash_table_lookup_extended(cfg->persist->keys, name, &tmp1, &tmp2))
    {
      orig_key = (gchar *) tmp1;
      p = (PersistConfigEntry *) tmp2;

      res = p->value;

      g_hash_table_steal(cfg->persist->keys, name);
      g_free(orig_key);
      g_free(p);
    }
  return res;
}
<|MERGE_RESOLUTION|>--- conflicted
+++ resolved
@@ -494,75 +494,6 @@
   src->state = NULL;
 }
 
-<<<<<<< HEAD
-=======
-/* called when syslog-ng first starts up */
-gboolean
-cfg_initial_init(GlobalConfig *cfg, const gchar *persist_filename)
-{
-  gboolean success;
-
-  cfg->state = persist_state_new(persist_filename);
-  if (!persist_state_start(cfg->state))
-    return FALSE;
-
-  success = cfg_init(cfg);
-  if (success)
-    persist_state_commit(cfg->state);
-  else
-    persist_state_cancel(cfg->state);
-  return success;
-}
-
-/* called to reload the configuration */
-GlobalConfig *
-cfg_reload_config(gchar *fname, GlobalConfig *cfg)
-{
-  GlobalConfig *new_cfg;
-
-  new_cfg = cfg_new(0);
-  if (!cfg_read_config(new_cfg, fname, FALSE, NULL))
-    {
-      cfg_free(new_cfg);
-      msg_error("Error parsing configuration",
-                evt_tag_str(EVT_TAG_FILENAME, fname),
-                NULL);
-      return NULL;
-    }
-  
-  cfg->persist = persist_config_new();
-  cfg_deinit(cfg);
-  cfg_persist_config_move(cfg, new_cfg);
-
-  if (cfg_init(new_cfg))
-    {
-      msg_verbose("New configuration initialized", NULL);
-      persist_config_free(new_cfg->persist);
-      new_cfg->persist = NULL;
-      cfg_free(cfg);
-      return new_cfg;
-    }
-  else
-    {
-      msg_error("Error initializing new configuration, reverting to old config", NULL);
-      cfg_persist_config_move(new_cfg, cfg);
-      if (!cfg_init(cfg))
-        {
-          /* hmm. hmmm, error reinitializing old configuration, we're hosed.
-           * Best is to kill ourselves in the hope that the supervisor
-           * restarts us.
-           */
-          kill(getpid(), SIGQUIT);
-          g_assert_not_reached();
-        }
-      persist_config_free(cfg->persist);
-      cfg->persist = NULL;
-      cfg_free(new_cfg);
-      return cfg;
-    }
-}
-
->>>>>>> 141aca61
 static PersistConfigEntry *
 cfg_persist_config_add_entry(GlobalConfig *cfg, gchar *name, gpointer value, GDestroyNotify destroy, gboolean force)
 { 
